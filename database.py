from sqlalchemy import inspect
from sqlalchemy.exc import OperationalError
import os

# Attempt to import the configuration.
# In a real deployment, config.py would be generated from config.py.example.
# This needs to be available for get_db_uri() which might be called early.
try:
    import config
except ImportError:
    print("WARN: config.py not found. Using default SQLite settings. "
          "Copy config.py.example to config.py and customize it for production.")
    # Define default fallbacks if config.py is missing
    class DefaultConfig:
        DB_BACKEND = "sqlite"
        SQLITE_DB_NAME = "default_app.db" # Should match the example for consistency
        MARIADB_USER = ""
        MARIADB_PASSWORD = ""
        MARIADB_HOST = ""
        MARIADB_PORT = 3306
        MARIADB_DB_NAME = ""
    config = DefaultConfig()

<<<<<<< HEAD
# Define the SQLAlchemy base for declarative models
Base = declarative_base()

# Import necessary types for defining models
from sqlalchemy import Column, Integer, String, Text, REAL, Date, ForeignKey
from sqlalchemy.orm import relationship

class Security(Base):
    __tablename__ = "securities"

    id = Column(Integer, primary_key=True, autoincrement=True)
    ticker = Column(Text, nullable=False, unique=True)
    name = Column(Text)
    type = Column(Text)
    exchange = Column(Text)
    currency = Column(Text)

    daily_prices = relationship("DailyPrice", back_populates="security")

class DailyPrice(Base):
    __tablename__ = "daily_prices"

    security_id = Column(Integer, ForeignKey("securities.id"), primary_key=True)
    date = Column(Date, primary_key=True)
    open = Column(REAL)
    high = Column(REAL)
    low = Column(REAL)
    close = Column(REAL)
    adj_close = Column(REAL)
    volume = Column(Integer)

    security = relationship("Security", back_populates="daily_prices")


# Global engine and session variables
engine = None
SessionLocal = None

=======
>>>>>>> 82454719
def get_db_uri():
    """
    Constructs the database URI based on the configuration.
    This function is used by app.py to set SQLALCHEMY_DATABASE_URI.
    """
    # Ensure config is loaded if it was defaulted (e.g., if this module is imported before app fully sets up)
    # However, standard import should handle this. The primary concern is that `config` module is correct.
    # If DefaultConfig was used, config object is already set.

    # Determine the base directory for SQLite path (project root)
    # __file__ in database.py refers to the location of database.py
    # If app.py is in root and database.py is in root, then os.path.dirname(os.path.abspath(__file__)) is root.
    # If SQLITE_DB_NAME is 'app.db', it becomes '<project_root>/app.db'
    project_root = os.path.dirname(os.path.abspath(__file__)) # Assumes database.py is in project root

    if config.DB_BACKEND == "sqlite":
        # For SQLite, the path is relative to the project root or an absolute path.
        db_path = os.path.join(project_root, config.SQLITE_DB_NAME)
        return f"sqlite:///{db_path}"
    elif config.DB_BACKEND == "mariadb":
        if not all([config.MARIADB_USER, config.MARIADB_PASSWORD, config.MARIADB_HOST, config.MARIADB_DB_NAME]):
            raise ValueError("MariaDB configuration is incomplete. Please check config.py.")
        return (
            f"mysql+pymysql://{config.MARIADB_USER}:{config.MARIADB_PASSWORD}@"
            f"{config.MARIADB_HOST}:{config.MARIADB_PORT}/{config.MARIADB_DB_NAME}"
        )
    else:
        raise ValueError(f"Unsupported DB_BACKEND: {config.DB_BACKEND}. Choose 'sqlite' or 'mariadb'.")


def get_db_status_and_tables(db_instance):
    """
    Checks database connectivity and retrieves a list of table names using Flask-SQLAlchemy instance.
    Returns a dictionary with 'status' and 'tables' (or 'error_message').
    'db_instance' is the SQLAlchemy object from Flask-SQLAlchemy (app.db).
    """
    if not db_instance or not db_instance.engine:
        return {"status": "Error", "error_message": "Flask-SQLAlchemy db object not available or engine not initialized.", "tables": []}

    current_config_backend = "Unknown"
    try:
        # Try to get the backend from the live engine, or fall back to config
        # This is a bit indirect; usually, we'd just trust the engine is configured correctly.
        if db_instance.engine.name == 'sqlite':
            current_config_backend = "sqlite"
        elif db_instance.engine.name == 'mysql': # PyMySQL driver makes engine name 'mysql'
            current_config_backend = "mariadb (or mysql)"
        else:
            current_config_backend = db_instance.engine.name
    except Exception: # If engine access fails for some reason
        pass


    try:
        # Flask-SQLAlchemy's engine is available via db_instance.engine
        with db_instance.engine.connect() as connection:
            inspector = inspect(db_instance.engine)
            table_names = inspector.get_table_names()
            # Try to determine backend from config for display, as engine might not be fully initialized
            # if there was an issue earlier.
            try:
                # Re-access config to display what backend it *thinks* it's using
                # This is mainly for the status message.
                cfg_backend_display = config.DB_BACKEND
            except Exception:
                cfg_backend_display = current_config_backend # fallback

            return {"status": f"Connected to {cfg_backend_display}", "tables": table_names, "error_message": None}
    except OperationalError as e:
        # Try to get password from config to redact if it's a MariaDB connection error
        db_uri_display = "URI not available"
        try:
            db_uri_for_error = get_db_uri() # Construct it again for error display
            if config.DB_BACKEND == 'mariadb' and hasattr(config, 'MARIADB_PASSWORD'):
                db_uri_display = db_uri_for_error.replace(config.MARIADB_PASSWORD, '********')
            else:
                db_uri_display = db_uri_for_error
        except Exception:
            pass # Keep "URI not available"

        return {"status": "Error",
                "error_message": f"Failed to connect to database ({config.DB_BACKEND} backend). URI: {db_uri_display}. Error: {str(e)}",
                "tables": []}
    except Exception as e: # Catch any other unexpected errors
        return {"status": "Error", "error_message": f"An unexpected error occurred: {str(e)}", "tables": []}

<<<<<<< HEAD
def get_db():
    """
    Dependency to get a database session.
    Ensures the session is closed after use.
    """
    if not SessionLocal:
        raise RuntimeError("Database not initialized. Call init_db() first.")

    db = SessionLocal()
    try:
        yield db
    finally:
        db.close()

# Example of how to create tables (optional, can be managed by Alembic or similar tools)
def create_tables():
    if not engine:
        # Attempt to initialize if not already done, useful for standalone script usage
        print("WARN: Engine not initialized in create_tables. Attempting to init_db().")
        try:
            init_db()
        except Exception as e:
            print(f"Failed to initialize database in create_tables: {e}")
            raise RuntimeError("Database not initialized. Call init_db() first.") from e
    Base.metadata.create_all(bind=engine)
    print("Tables created (if they didn't exist).")

if __name__ == "__main__":
    # This is an example of how to initialize and use the database setup.
    # In a real application, init_db() would be called at startup.

    # Create a dummy config.py for this example to run, if it doesn't exist
    if not os.path.exists("config.py"):
        print("Creating a temporary config.py for example run (SQLite default)")
        with open("config.py", "w") as f:
            f.write("DB_BACKEND = \"sqlite\"\n")
            f.write("SQLITE_DB_NAME = \"example_app.db\"\n")
            # Add dummy MariaDB vars so import config doesn't fail if those are accessed
            f.write("MARIADB_USER = \"\"\n")
            f.write("MARIADB_PASSWORD = \"\"\n")
            f.write("MARIADB_HOST = \"\"\n")
            f.write("MARIADB_PORT = 3306\n")
            f.write("MARIADB_DB_NAME = \"\"\n")
        # Re-import config if it was just created
        import importlib
        import sys
        if 'config' in sys.modules:
            importlib.reload(sys.modules['config'])
        else:
            import config


    print("Attempting to initialize database...")
    try:
        init_db()
        print("Database initialization successful.")

        # Example usage:
        # from sqlalchemy import Column, Integer, String
        # class Item(Base):
        #     __tablename__ = "items"
        #     id = Column(Integer, primary_key=True, index=True)
        #     name = Column(String, index=True)
        #     description = Column(String)
        #
        # create_tables() # Create tables if they don't exist
        #
        # db_session = next(get_db())
        # new_item = Item(name="Test Item", description="This is a test item.")
        # db_session.add(new_item)
        # db_session.commit()
        # db_session.refresh(new_item)
        # print(f"Added new item: {new_item.id}, {new_item.name}")
        #
        # retrieved_item = db_session.query(Item).filter(Item.name == "Test Item").first()
        # print(f"Retrieved item: {retrieved_item.name}")
        # db_session.close()

        # Create the tables defined in this file
        print("Attempting to create tables...")
        create_tables()
        print("Finished create_tables().")

        # Verify tables by listing them
        status_info = get_db_status_and_tables()
        if status_info["error_message"]:
            print(f"Error checking table status: {status_info['error_message']}")
        else:
            print(f"Database status: {status_info['status']}")
            print(f"Tables found: {status_info['tables']}")
            if "securities" in status_info["tables"] and "daily_prices" in status_info["tables"]:
                print("Successfully created 'securities' and 'daily_prices' tables.")
            else:
                print("ERROR: 'securities' or 'daily_prices' or both tables not found after creation attempt.")


    except Exception as e:
        print(f"An error occurred during database initialization or example usage: {e}")

    finally:
        # Clean up the dummy config.py if it was created
        # Also clean up the dummy database file if it was created and is the default example one
        db_file_to_remove = None
        if os.path.exists("config.py"):
            # Read the config to check which db file was used if it was sqlite
            temp_config_lines = open("config.py").read()
            if "DB_BACKEND = \"sqlite\"" in temp_config_lines and \
               "SQLITE_DB_NAME = \"example_app.db\"" in temp_config_lines:
                db_file_to_remove = "example_app.db"
                os.remove("config.py")
                print("Temporary config.py removed.")

        if db_file_to_remove and os.path.exists(db_file_to_remove):
            # Special check to avoid deleting a user's actual database if they changed SQLITE_DB_NAME
            # in the temporary config.py to something other than example_app.db
            if config.DB_BACKEND == "sqlite" and config.SQLITE_DB_NAME == "example_app.db":
                 os.remove(db_file_to_remove)
                 print(f"Temporary {db_file_to_remove} removed.")
            else:
                print(f"WARN: Temporary config.py was used, but SQLITE_DB_NAME was not 'example_app.db'. "
                      f"Not removing {config.SQLITE_DB_NAME}.")
=======

# The old if __name__ == "__main__": block is removed as it's no longer relevant
# for initializing or testing this version of database.py.
# Flask-SQLAlchemy handles initialization, and testing would be done through the app.
>>>>>>> 82454719
<|MERGE_RESOLUTION|>--- conflicted
+++ resolved
@@ -21,7 +21,6 @@
         MARIADB_DB_NAME = ""
     config = DefaultConfig()
 
-<<<<<<< HEAD
 # Define the SQLAlchemy base for declarative models
 Base = declarative_base()
 
@@ -60,8 +59,7 @@
 engine = None
 SessionLocal = None
 
-=======
->>>>>>> 82454719
+
 def get_db_uri():
     """
     Constructs the database URI based on the configuration.
@@ -148,7 +146,6 @@
     except Exception as e: # Catch any other unexpected errors
         return {"status": "Error", "error_message": f"An unexpected error occurred: {str(e)}", "tables": []}
 
-<<<<<<< HEAD
 def get_db():
     """
     Dependency to get a database session.
@@ -270,9 +267,7 @@
             else:
                 print(f"WARN: Temporary config.py was used, but SQLITE_DB_NAME was not 'example_app.db'. "
                       f"Not removing {config.SQLITE_DB_NAME}.")
-=======
 
 # The old if __name__ == "__main__": block is removed as it's no longer relevant
 # for initializing or testing this version of database.py.
-# Flask-SQLAlchemy handles initialization, and testing would be done through the app.
->>>>>>> 82454719
+# Flask-SQLAlchemy handles initialization, and testing would be done through the app.